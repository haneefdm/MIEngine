﻿// Copyright (c) Microsoft. All rights reserved.
// Licensed under the MIT license. See LICENSE file in the project root for full license information.

using System;
using System.Collections.Generic;
using System.Text;
using Microsoft.VisualStudio.Debugger.Interop;
using System.Diagnostics;
using System.Threading;
using System.Collections.ObjectModel;
using MICore;
using System.Threading.Tasks;
using System.IO;
using System.Linq;
using System.Globalization;
using System.Reflection;
using System.Runtime.InteropServices;
using Microsoft.DebugEngineHost;

using Logger = MICore.Logger;

namespace Microsoft.MIDebugEngine
{
    internal class DebuggedProcess : MICore.Debugger
    {
        public AD_PROCESS_ID Id { get; private set; }
        public AD7Engine Engine { get; private set; }
        public List<string> VariablesToDelete { get; private set; }
        public List<IVariableInformation> ActiveVariables { get; private set; }

        public SourceLineCache SourceLineCache { get; private set; }
        public ThreadCache ThreadCache { get; private set; }
        public Disassembly Disassembly { get; private set; }
        public ExceptionManager ExceptionManager { get; private set; }
        public CygwinFilePathMapper CygwinFilePathMapper { get; private set; }

        private List<DebuggedModule> _moduleList;
        private ISampleEngineCallback _callback;
        private bool _bLastModuleLoadFailed;
        private StringBuilder _pendingMessages;
        private WorkerThread _worker;
        private BreakpointManager _breakpointManager;
        private ResultEventArgs _initialBreakArgs;
        private List<string> _libraryLoaded;   // unprocessed library loaded messages
        private uint _loadOrder;
        private HostWaitDialog _waitDialog;
        public readonly Natvis.Natvis Natvis;
        private ReadOnlyCollection<RegisterDescription> _registers;
        private ReadOnlyCollection<RegisterGroup> _registerGroups;
        private readonly EngineTelemetry _engineTelemetry = new EngineTelemetry();
        private bool _needTerminalReset;
        private HashSet<Tuple<string, string>> _fileTimestampWarnings;
        private ProcessSequence _childProcessHandler;

        public DebuggedProcess(bool bLaunched, LaunchOptions launchOptions, ISampleEngineCallback callback, WorkerThread worker, BreakpointManager bpman, AD7Engine engine, HostConfigurationStore configStore) : base(launchOptions, engine.Logger)
        {
            uint processExitCode = 0;
            _pendingMessages = new StringBuilder(400);
            _worker = worker;
            _breakpointManager = bpman;
            Engine = engine;
            _libraryLoaded = new List<string>();
            _loadOrder = 0;
            MICommandFactory = MICommandFactory.GetInstance(launchOptions.DebuggerMIMode, this);
            _waitDialog = (MICommandFactory.SupportsStopOnDynamicLibLoad() && launchOptions.WaitDynamicLibLoad) ? new HostWaitDialog(ResourceStrings.LoadingSymbolMessage, ResourceStrings.LoadingSymbolCaption) : null;
            Natvis = new Natvis.Natvis(this, launchOptions.ShowDisplayString);

            // we do NOT have real Win32 process IDs, so we use a guid
            AD_PROCESS_ID pid = new AD_PROCESS_ID();
            pid.ProcessIdType = (int)enum_AD_PROCESS_ID.AD_PROCESS_ID_GUID;
            pid.guidProcessId = Guid.NewGuid();
            this.Id = pid;

            SourceLineCache = new SourceLineCache(this);

            _callback = callback;
            _moduleList = new List<DebuggedModule>();
            ThreadCache = new ThreadCache(callback, this);
            Disassembly = new Disassembly(this);
            ExceptionManager = new ExceptionManager(MICommandFactory, _worker, _callback, configStore);

            VariablesToDelete = new List<string>();
            this.ActiveVariables = new List<IVariableInformation>();
            this._fileTimestampWarnings = new HashSet<Tuple<string, string>>();

            OutputStringEvent += delegate (object o, string message)
            {
                // We can get messages before we have started the process
                // but we can't send them on until it is
                if (_connected)
                {
                    _callback.OnOutputString(message);
                }
                else
                {
                    _pendingMessages.Append(message);
                }
            };

            LibraryLoadEvent += delegate (object o, EventArgs args)
            {
                ResultEventArgs results = args as MICore.Debugger.ResultEventArgs;
                string file = results.Results.TryFindString("host-name");
                if (!string.IsNullOrEmpty(file) && MICommandFactory.SupportsStopOnDynamicLibLoad())
                {
                    _libraryLoaded.Add(file);
                    if (_waitDialog != null)
                    {
                        _waitDialog.ShowWaitDialog(file);
                    }
                }
                else if (this.MICommandFactory.Mode == MIMode.Clrdbg)
                {
                    string id = results.Results.FindString("id");
                    ulong baseAddr = results.Results.FindAddr("base-address");
                    uint size = results.Results.FindUint("size");
                    bool symbolsLoaded = results.Results.FindInt("symbols-loaded") != 0;
                    var module = new DebuggedModule(id, file, baseAddr, size, symbolsLoaded, string.Empty, _loadOrder++);
                    lock (_moduleList)
                    {
                        _moduleList.Add(module);
                    }
                    _callback.OnModuleLoad(module);
                }
                else if (!string.IsNullOrEmpty(file))
                {
                    string addr = results.Results.TryFindString("loaded_addr");
                    if (string.IsNullOrEmpty(addr) || addr == "-")
                    {
                        return; // identifies the exe, not a real load
                    }
                    // generate module 
                    string id = results.Results.TryFindString("name");
                    bool symsLoaded = true;
                    string symPath = null;
                    if (results.Results.Contains("symbols-path"))
                    {
                        symPath = results.Results.FindString("symbols-path");
                        if (string.IsNullOrEmpty(symPath))
                        {
                            symsLoaded = false;
                        }
                    }
                    else
                    {
                        symPath = file;
                    }
                    ulong loadAddr = results.Results.FindAddr("loaded_addr");

                    uint size = results.Results.FindUint("size");
                    if (String.IsNullOrEmpty(id))
                    {
                        id = file;
                    }
                    var module = FindModule(id);
                    if (module == null)
                    {
                        module = new DebuggedModule(id, file, loadAddr, size, symsLoaded, symPath, _loadOrder++);
                        lock (_moduleList)
                        {
                            _moduleList.Add(module);
                        }
                        _callback.OnModuleLoad(module);
                    }
                }
            };

            if (_launchOptions is LocalLaunchOptions)
            {
                LocalLaunchOptions localLaunchOptions = (LocalLaunchOptions)_launchOptions;

                if (!localLaunchOptions.IsValidMiDebuggerPath())
                {
                    throw new Exception(MICoreResources.Error_InvalidMiDebuggerPath);
                }

                if (PlatformUtilities.IsOSX() &&
                    localLaunchOptions.DebuggerMIMode != MIMode.Clrdbg &&
                    !UnixUtilities.IsBinarySigned(localLaunchOptions.MIDebuggerPath))
                {
                    string message = String.Format(CultureInfo.CurrentCulture, ResourceStrings.Warning_DarwinDebuggerUnsigned, localLaunchOptions.MIDebuggerPath);
                    _callback.OnOutputMessage(new OutputMessage(
                        message + Environment.NewLine,
                        enum_MESSAGETYPE.MT_MESSAGEBOX,
                        OutputMessage.Severity.Warning));
                }

                ITransport localTransport = null;
                // For local Linux and OS X launch, use the local Unix transport which creates a new terminal and
                // uses fifos for debugger (e.g., gdb) communication.
                if (this.MICommandFactory.UseExternalConsoleForLocalLaunch(localLaunchOptions) &&
                    (PlatformUtilities.IsLinux() || PlatformUtilities.IsOSX())
                    )
                {
                    localTransport = new LocalUnixTerminalTransport();

                    // Only need to clear terminal for Linux and OS X local launch
                    _needTerminalReset = (localLaunchOptions.ProcessId == 0 && _launchOptions.DebuggerMIMode == MIMode.Gdb);
                }
                else
                {
                    localTransport = new LocalTransport();
                }

                if (localLaunchOptions.ShouldStartServer())
                {
                    this.Init(
                        new MICore.ClientServerTransport(
                            localTransport,
                            new ServerTransport(killOnClose: true, filterStdout: localLaunchOptions.FilterStdout, filterStderr: localLaunchOptions.FilterStderr)
                        ),
                        _launchOptions);
                }
                else
                {
                    this.Init(localTransport, _launchOptions);
                }

                // Only need to know the debugger pid on Linux and OS X local launch to detect whether
                // the debugger is closed. If the debugger is not running anymore, the response (^exit)
                // to the -gdb-exit command is faked to allow MIEngine to shut down.
                SetDebuggerPid(localTransport.DebuggerPid);
            }
            else if (_launchOptions is PipeLaunchOptions)
            {
                this.Init(new MICore.PipeTransport(), _launchOptions);
            }
            else if (_launchOptions is TcpLaunchOptions)
            {
                this.Init(new MICore.TcpTransport(), _launchOptions);
            }
            else
            {
                throw new ArgumentOutOfRangeException("LaunchInfo.options");
            }

            MIDebugCommandDispatcher.AddProcess(this);

            // When the debuggee exits, we need to exit the debugger
            ProcessExitEvent += delegate (object o, EventArgs args)
            {
                // NOTE: Exceptions leaked from this method may cause VS to crash, be careful

                ResultEventArgs results = args as MICore.Debugger.ResultEventArgs;

                if (results.Results.Contains("exit-code"))
                {
                    // GDB sometimes returns exit codes, which don't fit into uint, like "030000000472".
                    // And we can't throw from here, because it crashes VS.
                    // Full exit code will still usually be reported in the Output window,
                    // but here let's return "uint.MaxValue" just to indicate that something went wrong.
                    if (!uint.TryParse(results.Results.FindString("exit-code"), out processExitCode))
                    {
                        processExitCode = uint.MaxValue;
                    }
                }

                // quit MI Debugger
                _worker.PostOperation(CmdExitAsync);
                if (_waitDialog != null)
                {
                    _waitDialog.EndWaitDialog();
                }
            };

            // When the debugger exits, we tell AD7 we are done
            DebuggerExitEvent += delegate (object o, EventArgs args)
            {
                // NOTE: Exceptions leaked from this method may cause VS to crash, be careful

                // this is the last AD7 Event we can ever send
                // Also the transport is closed when this returns
                _callback.OnProcessExit(processExitCode);

                Dispose();
            };

            DebuggerAbortedEvent += delegate (object o, /*OPTIONAL*/ string debuggerExitCode)
            {
                // NOTE: Exceptions leaked from this method may cause VS to crash, be careful

                // The MI debugger process unexpectedly exited.
                _worker.PostOperation(() =>
                    {
                        _engineTelemetry.SendDebuggerAborted(MICommandFactory, GetLastSentCommandName(), debuggerExitCode);

                        // If the MI Debugger exits before we get a resume call, we have no way of sending program destroy. So just let start debugging fail.
                        if (!_connected)
                        {
                            return;
                        }

                        string message;
                        if (string.IsNullOrEmpty(debuggerExitCode))
                            message = string.Format(CultureInfo.CurrentCulture, MICoreResources.Error_MIDebuggerExited_UnknownCode, MICommandFactory.Name);
                        else
                            message = string.Format(CultureInfo.CurrentCulture, MICoreResources.Error_MIDebuggerExited_WithCode, MICommandFactory.Name, debuggerExitCode);

                        _callback.OnError(message);
                        _callback.OnProcessExit(uint.MaxValue);

                        Dispose();
                    });
            };

            ModuleLoadEvent += async delegate (object o, EventArgs args)
            {
                // NOTE: This is an async void method, so make sure exceptions are caught and somehow reported

                if (_needTerminalReset)
                {
                    _needTerminalReset = false;

                    // This is to work around a GDB bug of warning "Failed to set controlling terminal: Operation not permitted"
                    // Reset debuggee terminal after the first module load.
                    await ResetConsole();
                }

                if (this.MICommandFactory.SupportsStopOnDynamicLibLoad() && !_launchOptions.WaitDynamicLibLoad)
                {
                    await CmdAsync("-gdb-set stop-on-solib-events 0", ResultClass.None);
                }

                await this.EnsureModulesLoaded();


                if (_waitDialog != null)
                {
                    _waitDialog.EndWaitDialog();
                }
                if (MICommandFactory.SupportsStopOnDynamicLibLoad())
                {
                    // Do not continue if debugging core dump
                    if (!this.IsCoreDump)
                    {
                        CmdContinueAsync();
                    }
                }
            };

            // When we break we need to gather information
            BreakModeEvent += async delegate (object o, EventArgs args)
            {
                // NOTE: This is an async void method, so make sure exceptions are caught and somehow reported

                StoppingEventArgs results = args as MICore.Debugger.StoppingEventArgs;
                if (_waitDialog != null)
                {
                    _waitDialog.EndWaitDialog();
                }

                if (!this._connected)
                {
                    _initialBreakArgs = results;
                    return;
                }

                try
                {
                    await HandleBreakModeEvent(results, results.AsyncRequest);
                }
                catch (Exception e) when (ExceptionHelper.BeforeCatch(e, Logger, reportOnlyCorrupting: true))
                {
                    if (this.ProcessState == MICore.ProcessState.Exited)
                    {
                        return; // ignore exceptions after the process has exited
                    }

                    string exceptionDescription = EngineUtils.GetExceptionDescription(e);
                    string message = string.Format(CultureInfo.CurrentCulture, MICoreResources.Error_FailedToEnterBreakState, exceptionDescription);
                    _callback.OnError(message);

                    Terminate();
                }
            };

            ErrorEvent += delegate (object o, EventArgs args)
            {
                // NOTE: Exceptions leaked from this method may cause VS to crash, be careful

                ResultEventArgs result = (ResultEventArgs)args;
                _callback.OnError(result.Results.FindString("msg"));
            };

            ThreadCreatedEvent += delegate (object o, EventArgs args)
            {
                ResultEventArgs result = (ResultEventArgs)args;
                ThreadCache.ThreadCreatedEvent(result.Results.FindInt("id"), result.Results.TryFindString("group-id"));
                _childProcessHandler?.ThreadCreatedEvent(result.Results);
            };

            ThreadExitedEvent += delegate (object o, EventArgs args)
            {
                ResultEventArgs result = (ResultEventArgs)args;
                ThreadCache.ThreadExitedEvent(result.Results.FindInt("id"));
            };

            ThreadGroupExitedEvent += delegate (object o, EventArgs args)
            {
                ResultEventArgs result = (ResultEventArgs)args;
                ThreadCache.ThreadGroupExitedEvent(result.Results.FindString("id"));
            };

            MessageEvent += (object o, ResultEventArgs args) =>
            {
                OutputMessage outputMessage = DecodeOutputEvent(args.Results);
                if (outputMessage != null)
                {
                    _callback.OnOutputMessage(outputMessage);
                }
            };

            TelemetryEvent += (object o, ResultEventArgs args) =>
            {
                string eventName;
                KeyValuePair<string, object>[] properties;
                if (_engineTelemetry.DecodeTelemetryEvent(args.Results, out eventName, out properties))
                {
                    HostTelemetry.SendEvent(eventName, properties);
                }
            };

            BreakChangeEvent += _breakpointManager.BreakpointModified;
        }

        private async Task EnsureModulesLoaded()
        {
            if (_libraryLoaded.Count != 0)
            {
                string moduleNames = string.Join(", ", _libraryLoaded);

                try
                {
                    _libraryLoaded.Clear();
                    SourceLineCache.OnLibraryLoad();

                    await _breakpointManager.BindAsync();
                    await CheckModules();

                    _bLastModuleLoadFailed = false;
                }
                catch (Exception e) when (ExceptionHelper.BeforeCatch(e, Logger, reportOnlyCorrupting: true))
                {
                    if (this.ProcessState == MICore.ProcessState.Exited)
                    {
                        return; // ignore exceptions after the process has exited
                    }

                    string exceptionDescription = EngineUtils.GetExceptionDescription(e);
                    string message = string.Format(CultureInfo.CurrentCulture, MICoreResources.Error_ExceptionProcessingModules, moduleNames, exceptionDescription);

                    // to avoid spamming the user, if the last module failed, we send the next failure to the output windiw instead of a message box
                    if (!_bLastModuleLoadFailed)
                    {
                        _callback.OnError(message);
                        _bLastModuleLoadFailed = true;
                    }
                    else
                    {
                        _callback.OnOutputMessage(new OutputMessage(message, enum_MESSAGETYPE.MT_OUTPUTSTRING, OutputMessage.Severity.Warning));
                    }
                }
            }
        }

        public async Task Initialize(HostWaitLoop waitLoop, CancellationToken token)
        {
            bool success = false;
            Natvis.Initialize(_launchOptions.VisualizerFile);
            int total = 1;

            await this.WaitForConsoleDebuggerInitialize(token);

            try
            {
                await this.MICommandFactory.EnableTargetAsyncOption();
                List<LaunchCommand> commands = GetInitializeCommands();
                _childProcessHandler?.Enable();

                total = commands.Count();
                var i = 0;
                foreach (var command in commands)
                {
                    token.ThrowIfCancellationRequested();
                    waitLoop.SetProgress(total, i++, command.Description);
                    if (command.IsMICommand)
                    {
                        Results results = await CmdAsync(command.CommandText, ResultClass.None);
                        if (results.ResultClass == ResultClass.error)
                        {
                            if (command.FailureHandler != null)
                            {
                                command.FailureHandler(results.FindString("msg"));
                            }
                            else if (!command.IgnoreFailures)
                            {
                                string miError = results.FindString("msg");
                                throw new UnexpectedMIResultException(MICommandFactory.Name, command.CommandText, miError);
                            }
                        }
                        else
                        {
                            if (command.SuccessHandler != null)
                            {
                                command.SuccessHandler(results.ToString());
                            }
                        }
                    }
                    else
                    {
                        string resultString = await ConsoleCmdAsync(command.CommandText, command.IgnoreFailures);
                        if (command.SuccessHandler != null)
                        {
                            command.SuccessHandler(resultString);
                        }
                    }
                }

                var arch = await MICommandFactory.GetTargetArchitecture();
                if (arch == TargetArchitecture.Unknown)
                {
                    if (LaunchOptions.TargetArchitecture != TargetArchitecture.Unknown)
                    {
                        arch = LaunchOptions.TargetArchitecture;
                    }
                    else
                    {
                        WriteOutput(ResourceStrings.Warning_UsingDefaultArchitecture);
                        arch = TargetArchitecture.X64;  // use as default
                    }
                }
                SetTargetArch(arch);

                success = true;
            }
            finally
            {
                if (!success)
                {
                    Terminate();
                }
            }
            waitLoop.SetProgress(total, total, String.Empty);
            token.ThrowIfCancellationRequested();
        }

        private List<LaunchCommand> GetInitializeCommands()
        {
            List<LaunchCommand> commands = new List<LaunchCommand>();

            commands.AddRange(_launchOptions.SetupCommands);

            // If the absolute prefix so path has not been specified, then don't set it to null
            // because the debugger might already have a default.
            if (!string.IsNullOrEmpty(_launchOptions.AbsolutePrefixSOLibSearchPath))
            {
                commands.Add(new LaunchCommand("-gdb-set solib-absolute-prefix " + _launchOptions.AbsolutePrefixSOLibSearchPath));
            }

            // On Windows ';' appears to correctly works as a path seperator and from the documentation, it is ':' on unix
            string pathEntrySeperator = _launchOptions.UseUnixSymbolPaths ? ":" : ";";
            string escappedSearchPath = string.Join(pathEntrySeperator, _launchOptions.GetSOLibSearchPath().Select(path => EscapePath(path, ignoreSpaces: true)));
            if (!string.IsNullOrWhiteSpace(escappedSearchPath))
            {
                if (_launchOptions.DebuggerMIMode == MIMode.Gdb)
                {
                    // Do not place quotes around so paths for gdb
                    commands.Add(new LaunchCommand("-gdb-set solib-search-path " + escappedSearchPath + pathEntrySeperator, ResourceStrings.SettingSymbolSearchPath));

                }
                else
                {
                    // surround so lib path with quotes in other cases
                    commands.Add(new LaunchCommand("-gdb-set solib-search-path \"" + escappedSearchPath + pathEntrySeperator + "\"", ResourceStrings.SettingSymbolSearchPath));
                }
            }

            if (this.MICommandFactory.SupportsStopOnDynamicLibLoad())
            {
                // Do not stop on shared library load/unload events while debugging core dump.
                // Also check _needTerminalReset because we need to work around a GDB bug and clear the terminal error message. 
                // This clear operation can't be done too early (because GDB only generate this message after start debugging) 
                // or too late (otherwise we might clear debuggee's output). 
                // The stop cause by first module load seems to be the perfect timing to clear the terminal, 
                // that's why we still need to initially turn stop-on-solib-events on then turn it off after the first stop.
                if ((_needTerminalReset || _launchOptions.WaitDynamicLibLoad) && !this.IsCoreDump)
                {
                    commands.Add(new LaunchCommand("-gdb-set stop-on-solib-events 1"));
                }
            }

            if (MICommandFactory.SupportsChildProcessDebugging())
            {
                if (_launchOptions.DebugChildProcesses)
                {
                    _childProcessHandler = new DebugUnixChild(this, this._launchOptions);  // TODO: let the user enable/disable this functionality
                }
            }

            // Custom launch options replace the built in launch steps. This is used on iOS
            // and Linux attach scenarios.
            if (_launchOptions.CustomLaunchSetupCommands != null)
            {
                commands.AddRange(_launchOptions.CustomLaunchSetupCommands);
            }
            else
            {
                LocalLaunchOptions localLaunchOptions = _launchOptions as LocalLaunchOptions;
                if (this.IsCoreDump)
                {
                    // Add executable information
                    this.AddExecutablePathCommand(commands);

                    // Add core dump information (linux/mac does not support quotes around this path but spaces in the path do work)
                    string coreDump = _launchOptions.UseUnixSymbolPaths ? _launchOptions.CoreDumpPath : EscapePath(_launchOptions.CoreDumpPath);
                    string coreDumpCommand = _launchOptions.DebuggerMIMode == MIMode.Lldb ? String.Concat("target create --core ", coreDump) : String.Concat("-target-select core ", coreDump);
                    string coreDumpDescription = String.Format(CultureInfo.CurrentCulture, ResourceStrings.LoadingCoreDumpMessage, _launchOptions.CoreDumpPath);
                   commands.Add(new LaunchCommand(coreDumpCommand, coreDumpDescription, ignoreFailures: false));
                }
                else if (_launchOptions.ProcessId != 0)
                {
                    // This is an attach

                    CheckCygwin(commands, localLaunchOptions);

                    // check for remote
                    string destination = localLaunchOptions?.MIDebuggerServerAddress;
                    if (!string.IsNullOrEmpty(destination))
                    {
                        commands.Add(new LaunchCommand("-target-select remote " + destination, string.Format(CultureInfo.CurrentUICulture, ResourceStrings.ConnectingMessage, destination)));
                    }

<<<<<<< HEAD
                    int pid = _launchOptions.ProcessId;
                    commands.Add(new LaunchCommand(String.Format(CultureInfo.CurrentUICulture, "-target-attach {0}", pid), ignoreFailures: false));

                    CheckCygwin(commands, localLaunchOptions);
=======
                    int pid = localLaunchOptions.ProcessId;
                    commands.Add(new LaunchCommand(String.Format(CultureInfo.CurrentUICulture, "-target-attach {0}", pid), ignoreFailures: false));                    
>>>>>>> 05a7dc08

                    if (this.MICommandFactory.Mode == MIMode.Lldb)
                    {
                        // LLDB finishes attach in break mode. Gdb does finishes in run mode. Issue a continue in lldb to match the gdb behavior
                        commands.Add(new LaunchCommand("-exec-continue", ignoreFailures: false));
                    }

                    return commands;
                }
                else
                {
                    // The default launch is to start a new process
                    if (!string.IsNullOrWhiteSpace(_launchOptions.ExeArguments))
                    {
                        commands.Add(new LaunchCommand("-exec-arguments " + _launchOptions.ExeArguments));
                    }

                    if (!string.IsNullOrWhiteSpace(_launchOptions.WorkingDirectory))
                    {
                        string escappedDir = EscapePath(_launchOptions.WorkingDirectory);
                        commands.Add(new LaunchCommand("-environment-cd " + escappedDir));
                    }

                    if (localLaunchOptions != null &&
                        PlatformUtilities.IsWindows() &&
                        this.MICommandFactory.UseExternalConsoleForLocalLaunch(localLaunchOptions))
                    {
                        commands.Add(new LaunchCommand("-gdb-set new-console on", ignoreFailures: true));
                    }

                    CheckCygwin(commands, localLaunchOptions);

                    // Send client version to clrdbg to set the capabilities appropriately
                    if (this.MICommandFactory.Mode == MIMode.Clrdbg)
                    {
                        string version = string.Empty;
                        var attribute = this.GetType().GetTypeInfo().Assembly.GetCustomAttribute(typeof(System.Reflection.AssemblyFileVersionAttribute)) as AssemblyFileVersionAttribute;

                        if (attribute != null)
                        {
                            version = attribute.Version;
                        }

                        commands.Add(new LaunchCommand("-gdb-set client-version \"" + version + "\""));
                    }

                    this.AddExecutablePathCommand(commands);
                    commands.Add(new LaunchCommand("-break-insert main", ignoreFailures: true));

                    if (null != localLaunchOptions)
                    {
                        string destination = localLaunchOptions.MIDebuggerServerAddress;
                        if (!string.IsNullOrEmpty(destination))
                        {
                            commands.Add(new LaunchCommand("-target-select remote " + destination, string.Format(CultureInfo.CurrentUICulture, ResourceStrings.ConnectingMessage, destination)));
                        }
                    }
                }
            }

            return commands;
        }

        private void CheckCygwin(List<LaunchCommand> commands, LocalLaunchOptions localLaunchOptions)
        {
            // If running locally on windows, determine if gdb is running from cygwin
            if (localLaunchOptions != null && PlatformUtilities.IsWindows() && this.MICommandFactory.Mode == MIMode.Gdb)
            {
                // mingw will not implement this command, but to be safe, also check if the results contains the string cygwin.
                LaunchCommand lc = new LaunchCommand("show configuration", null, true, null, new Action<string>((string resStr) =>
                {
                    if (resStr.Contains("cygwin"))
                    {
                        this.IsCygwin = true;
                        this.CygwinFilePathMapper = new CygwinFilePathMapper(this);

                        this._engineTelemetry.SendWindowsRuntimeEnvironment(EngineTelemetry.WindowsRuntimeEnvironment.Cygwin);
                    }
                    else
                    {
                        // Gdb on windows and not cygwin implies mingw
                        this._engineTelemetry.SendWindowsRuntimeEnvironment(EngineTelemetry.WindowsRuntimeEnvironment.MinGW);
                    }
                }));
                commands.Add(lc);
            }
        }

        private void AddExecutablePathCommand(IList<LaunchCommand> commands)
        {
            string exe = EscapePath(_launchOptions.ExePath);
            string description = string.Format(CultureInfo.CurrentUICulture, ResourceStrings.LoadingSymbolMessage, _launchOptions.ExePath);
            Action<string> failureHandler = (string miError) =>
            {
                string message = string.Format(CultureInfo.CurrentUICulture, ResourceStrings.Error_ExePathInvalid, _launchOptions.ExePath, MICommandFactory.Name, miError);
                throw new LaunchErrorException(message);
            };

            commands.Add(new LaunchCommand("-file-exec-and-symbols " + exe, description, ignoreFailures: false, failureHandler: failureHandler));
        }

        public override void FlushBreakStateData()
        {
            base.FlushBreakStateData();
            Natvis.Cache.Flush();
        }

        private void Dispose()
        {
            if (_launchOptions.DeviceAppLauncher != null)
            {
                _launchOptions.DeviceAppLauncher.Dispose();
            }
            if (_waitDialog != null)
            {
                _waitDialog.Dispose();
            }

            Logger.Flush();
        }

        private async Task HandleBreakModeEvent(ResultEventArgs results, BreakRequest breakRequest)
        {
            string reason = results.Results.TryFindString("reason");
            int tid;
            if (!results.Results.Contains("thread-id"))
            {
                Results res = await MICommandFactory.ThreadInfo();
                tid = res.FindInt("id");
            }
            else
            {
                tid = results.Results.FindInt("thread-id");
            }

            if (_childProcessHandler != null && await _childProcessHandler.Stopped(results.Results, tid))
            {
                return;
            }

            // Any existing variable objects at this point are from the last time we were in break mode, and are
            //  therefore invalid.  Dispose them so they're marked for cleanup.
            lock (this.ActiveVariables)
            {
                foreach (IVariableInformation varInfo in this.ActiveVariables)
                {
                    varInfo.Dispose();
                }
                this.ActiveVariables.Clear();
            }

            ThreadCache.MarkDirty();
            MICommandFactory.DefineCurrentThread(tid);

            DebuggedThread thread = await ThreadCache.GetThread(tid);
            await ThreadCache.StackFrames(thread);  // prepopulate the break thread in the thread cache
            ThreadContext cxt = await ThreadCache.GetThreadContext(thread);

            if (cxt == null)
            {
                // Something went seriously wrong. For instance, this can happen when the primary thread
                // of an app exits on linux while background threads continue to run with pthread_exit on the main thread
                // See https://devdiv.visualstudio.com/DefaultCollection/DevDiv/VS%20Diag%20IntelliTrace/_workItems?_a=edit&id=197616&triage=true
                // for a repro
                Debug.Fail("Failed to find thread on break event.");
                throw new Exception(String.Format(CultureInfo.CurrentUICulture, ResourceStrings.MissingThreadBreakEvent, tid));
            }

            ThreadCache.SendThreadEvents(this, null);   // make sure that new threads have been pushed to the UI

            //always delete breakpoints pending deletion on break mode
            //the flag tells us if we hit an existing breakpoint pending deletion that we need to continue

            await _breakpointManager.DeleteBreakpointsPendingDeletion();

            // Delete GDB variable objects that have been marked for cleanup
            List<string> variablesToDelete = null;
            lock (VariablesToDelete)
            {
                variablesToDelete = new List<string>(this.VariablesToDelete);
                VariablesToDelete.Clear();
            }

            foreach (var variable in variablesToDelete)
            {
                try
                {
                    await MICommandFactory.VarDelete(variable);
                }
                catch (MIException)
                {
                    //not much to do really, we're leaking MI debugger variables.
                    Debug.Fail("Failed to delete variable: " + variable + ". This is leaking memory in the MI Debugger.");
                }
            }

            if (String.IsNullOrWhiteSpace(reason) && !this.EntrypointHit)
            {
                breakRequest = BreakRequest.None;   // don't let stopping interfere with launch processing
                this.EntrypointHit = true;
                CmdContinueAsync();
                FireDeviceAppLauncherResume();
            }
            else if (reason == "entry-point-hit")
            {
                this.EntrypointHit = true;
                _callback.OnEntryPoint(thread);
            }
            else if (reason == "breakpoint-hit")
            {
                string bkptno = results.Results.FindString("bkptno");
                ulong addr = cxt.pc ?? 0;

                bool fContinue;
                TupleValue frame = results.Results.TryFind<TupleValue>("frame");
                AD7BoundBreakpoint[] bkpt = _breakpointManager.FindHitBreakpoints(bkptno, addr, frame, out fContinue);
                if (bkpt != null)
                {
                    if (frame != null && addr != 0)
                    {
                        string sourceFile = frame.TryFindString("fullname");
                        if (!String.IsNullOrEmpty(sourceFile))
                        {
                            await this.VerifySourceFileTimestamp(addr, sourceFile);
                        }
                    }

                    // Hitting a bp before the entrypoint overrules entrypoint processing.
                    this.EntrypointHit = true;

                    List<object> bplist = new List<object>();
                    bplist.AddRange(bkpt);
                    _callback.OnBreakpoint(thread, bplist.AsReadOnly());
                }
                else if (!this.EntrypointHit)
                {
                    this.EntrypointHit = true;
                    _callback.OnEntryPoint(thread);
                }
                else if (bkptno == "<EMBEDDED>")
                {
                    _callback.OnBreakpoint(thread, new ReadOnlyCollection<object>(new AD7BoundBreakpoint[] { }));
                }
                else
                {
                    if (fContinue)
                    {
                        //we hit a bp pending deletion
                        //post the CmdContinueAsync operation so it does not happen until we have deleted all the pending deletes
                        CmdContinueAsyncConditional(breakRequest);
                    }
                    else
                    {
                        // not one of our breakpoints, so stop with a message
                        _callback.OnException(thread, "Unknown breakpoint", "", 0);
                    }
                }
            }
            else if (reason == "watchpoint-trigger")
            {
                var wpt = results.Results.Find("wpt");
                string bkptno = wpt.FindString("number");
                ulong addr = cxt.pc ?? 0;

                bool fContinue;
                AD7BoundBreakpoint bkpt = _breakpointManager.FindHitWatchpoint(bkptno, out fContinue);
                if (bkpt != null)
                {
                    List<object> bplist = new List<object>();
                    bplist.Add(bkpt);
                    _callback.OnBreakpoint(thread, bplist.AsReadOnly());
                }
                else
                {
                    if (fContinue)
                    {
                        //we hit a bp pending deletion
                        //post the CmdContinueAsync operation so it does not happen until we have deleted all the pending deletes
                        CmdContinueAsyncConditional(breakRequest);
                    }
                    else
                    {
                        // not one of our breakpoints, so stop with a message
                        _callback.OnException(thread, "Unknown watchpoint", "", 0);
                    }
                }
            }
            else if (reason == "end-stepping-range" || reason == "function-finished")
            {
                _callback.OnStepComplete(thread);
            }
            else if (reason == "signal-received")
            {
                string name = results.Results.TryFindString("signal-name");
                if ((name == "SIG32") || (name == "SIG33"))
                {
                    // we are going to ignore these (Sigma) signals for now
                    CmdContinueAsyncConditional(breakRequest);
                }
                else if (MICommandFactory.IsAsyncBreakSignal(results.Results))
                {
                    _callback.OnAsyncBreakComplete(thread);
                }
                else
                {
                    uint code = 0;
                    string sigName = results.Results.TryFindString("signal-name");
                    code = results.Results.Contains("signal") ? results.Results.FindUint("signal") : 0;
                    if (String.IsNullOrEmpty(sigName) && code != 0 && EngineUtils.SignalMap.Instance.ContainsValue(code))
                    {
                        sigName = EngineUtils.SignalMap.Instance.First((p) => p.Value == code).Key;
                    }
                    else if (!String.IsNullOrEmpty(sigName) && code == 0 && EngineUtils.SignalMap.Instance.ContainsKey(sigName))
                    {
                        code = EngineUtils.SignalMap.Instance[sigName];
                    }
                    bool stoppedAtSIGSTOP = false;
                    if (sigName == "SIGSTOP")
                    {
                        if (AD7Engine.RemoveChildProcess(_launchOptions.ProcessId))
                        {
                            stoppedAtSIGSTOP = true;
                        }
                    }
                    string message = results.Results.TryFindString("signal-meaning");
                    if (stoppedAtSIGSTOP)
                    {
                        await MICommandFactory.Signal("SIGCONT");
                    }
                    else
                    {
                        _callback.OnException(thread, sigName, message, code);
                    }
                }
            }
            else if (reason == "exception-received")
            {
                string exceptionName = results.Results.TryFindString("exception-name");
                if (string.IsNullOrEmpty(exceptionName))
                    exceptionName = "Exception";

                string description = results.Results.FindString("exception");
                Guid? exceptionCategory;
                ExceptionBreakpointState state;
                MICommandFactory.DecodeExceptionReceivedProperties(results.Results, out exceptionCategory, out state);

                _callback.OnException(thread, exceptionName, description, 0, exceptionCategory, state);
            }
            else
            {
                if (breakRequest == BreakRequest.None)
                {
                    Debug.Fail("Unknown stopping reason");
                    _callback.OnException(thread, "Unknown", "Unknown stopping event", 0);
                }
            }
            if (breakRequest != BreakRequest.None)
            {
                _callback.OnStopComplete(thread);
            }
        }

        private void CmdContinueAsyncConditional(BreakRequest request)
        {
            if (request != BreakRequest.None)
            {
                CmdContinueAsync();
            }
        }

        private async Task VerifySourceFileTimestamp(ulong addr, string sourceFilePath)
        {
            await this.EnsureModulesLoaded();

            string targetModulePath = this._launchOptions.ExePath;
            DebuggedModule targetModule = this._moduleList.FirstOrDefault(m => m.AddressInModule(addr));
            if (targetModule != null)
            {
                targetModulePath = targetModule.Name;
            }

            Tuple<string, string> key = Tuple.Create(sourceFilePath, targetModulePath);
            if (this._fileTimestampWarnings.Contains(key))
            {
                // We've already warned about this file
                return;
            }

            try
            {
                if (!File.Exists(sourceFilePath) || !File.Exists(targetModulePath))
                {
                    return;
                }

                DateTime sourceFileTimestamp = File.GetLastWriteTimeUtc(sourceFilePath);
                DateTime moduleFileTimestamp = File.GetLastWriteTimeUtc(targetModulePath);

                if (sourceFileTimestamp > moduleFileTimestamp)
                {
                    // Source file is newer than the module - warn the user
                    this._fileTimestampWarnings.Add(key);

                    string message = String.Format(CultureInfo.CurrentCulture, ResourceStrings.Warning_SourceFileOutOfDate_Arg2, sourceFilePath, targetModulePath);
                    this._callback.OnOutputMessage(new OutputMessage(message + Environment.NewLine, enum_MESSAGETYPE.MT_OUTPUTSTRING, OutputMessage.Severity.Warning));
                }
            }
            catch (IOException)
            {
                // Ignore exceptions related to getting file information
            }
        }

        internal WorkerThread WorkerThread
        {
            get { return _worker; }
        }
        internal string EscapePath(string path, bool ignoreSpaces = false)
        {
            if (_launchOptions.UseUnixSymbolPaths)
            {
                path = path.Replace('\\', '/');
            }
            else
            {
                path = path.Trim();
                path = path.Replace(@"\", @"\\");
            }

            if (!ignoreSpaces && path.IndexOf(' ') != -1)
            {
                path = '"' + path + '"';
            }
            return path;
        }

        internal static string UnixPathToWindowsPath(string unixPath)
        {
            return unixPath.Replace('/', '\\');
        }
        private async Task CheckModules()
        {
            // NOTE: The version of GDB that comes in the Android SDK doesn't support -file-list-shared-library
            // so we need to use the console command
            //string results = await MICommandFactory.GetSharedLibrary();
            string results = await ConsoleCmdAsync("info sharedlibrary");

            using (StringReader stringReader = new StringReader(results))
            {
                while (true)
                {
                    string line = stringReader.ReadLine();
                    if (line == null)
                    {
                        break;
                    }

                    ulong startAddr = 0;
                    ulong endAddr = 0;
                    if (line.StartsWith("From")) // header line, ignore
                    {
                        continue;
                    }
                    else if (line.StartsWith("0x"))  // module with load address
                    {
                        // line format: 0x<hex start addr>  0x<hex end addr>  [ Yes | No ]  <filename>
                        line = MICommandFactory.SpanNextAddr(line, out startAddr);
                        if (line == null)
                        {
                            continue;
                        }
                        line = MICommandFactory.SpanNextAddr(line, out endAddr);
                        if (line == null || endAddr < startAddr)
                        {
                            continue;
                        }
                    }
                    line = line.Trim();
                    bool symbolsLoaded;
                    if (line.StartsWith("Yes"))
                    {
                        symbolsLoaded = true;
                        line = line.Substring(3);
                    }
                    else if (line.StartsWith("No"))
                    {
                        symbolsLoaded = false;
                        line = line.Substring(2);
                    }
                    else
                    {
                        continue;
                    }
                    line = line.Trim();
                    line = line.TrimEnd(new char[] { '"', '\n' });
                    var module = FindModule(line);
                    if (module == null)
                    {
                        module = new DebuggedModule(line, line, startAddr, endAddr - startAddr, symbolsLoaded, line, _loadOrder++);
                        lock (_moduleList)
                        {
                            _moduleList.Add(module);
                        }

                        _callback.OnModuleLoad(module);
                    }
                }
            }
        }

        // this is called on any thread, so we need to dispatch the command via
        // the Worker thread, to end up in DispatchCommand
        protected override void ScheduleStdOutProcessing(string line)
        {
            _worker.PostOperation(() => { ProcessStdOutLine(line); });
        }

        protected override void ScheduleResultProcessing(Action func)
        {
            _worker.PostOperation(() => { func(); });
        }

        public async Task Execute(DebuggedThread thread)
        {
            await ExceptionManager.EnsureSettingsUpdated();

            // Should clear stepping state
            if (_worker.IsPollThread())
            {
                CmdContinueAsync();
            }
            else
            {
                _worker.PostOperation(CmdContinueAsync);
            }
        }

        public Task Continue(DebuggedThread thread)
        {
            // Called after Stopping event
            return Execute(thread);
        }

        public async Task Step(int threadId, enum_STEPKIND kind, enum_STEPUNIT unit)
        {
            this.VerifyNotDebuggingCoreDump();

            await ExceptionManager.EnsureSettingsUpdated();

            if ((unit == enum_STEPUNIT.STEP_LINE) || (unit == enum_STEPUNIT.STEP_STATEMENT))
            {
                switch (kind)
                {
                    case enum_STEPKIND.STEP_INTO:
                        await MICommandFactory.ExecStep(threadId);
                        break;
                    case enum_STEPKIND.STEP_OVER:
                        await MICommandFactory.ExecNext(threadId);
                        break;
                    case enum_STEPKIND.STEP_OUT:
                        await MICommandFactory.ExecFinish(threadId);
                        break;
                    default:
                        throw new NotImplementedException();
                }
            }
            else if (unit == enum_STEPUNIT.STEP_INSTRUCTION)
            {
                switch (kind)
                {
                    case enum_STEPKIND.STEP_INTO:
                        await MICommandFactory.ExecStepInstruction(threadId);
                        break;
                    case enum_STEPKIND.STEP_OVER:
                        await MICommandFactory.ExecNextInstruction(threadId);
                        break;
                    case enum_STEPKIND.STEP_OUT:
                        await MICommandFactory.ExecFinish(threadId);
                        break;
                    default:
                        throw new NotImplementedException();
                }
            }
            else
            {
                throw new NotImplementedException();
            }
        }

        public DebuggedModule ResolveAddress(ulong addr)
        {
            lock (_moduleList)
            {
                return _moduleList.Find((m) => m.AddressInModule(addr));
            }
        }

        public void Close()
        {
            if (_launchOptions.DeviceAppLauncher != null)
            {
                _launchOptions.DeviceAppLauncher.Terminate();
            }
            CloseQuietly();
        }

        public async Task ResumeFromLaunch()
        {
            _connected = true;

            // Send any strings we got before the process came up
            if (_pendingMessages?.Length != 0)
            {
                _callback.OnOutputString(_pendingMessages.ToString());
                _pendingMessages = null;
            }

            await this.ExceptionManager.EnsureSettingsUpdated();

            if (_initialBreakArgs != null)
            {
                await CheckModules();
                _libraryLoaded.Clear();
                await HandleBreakModeEvent(_initialBreakArgs, BreakRequest.None);
                _initialBreakArgs = null;
            }
            else if (this.IsCoreDump)
            {
                // Set initial state of debug engine to stopped with emulated results
                this.OnStateChanged("stopped", await this.GenerateStoppedRecordResults());
            }
            else
            {
                bool attach = false;
                int attachPid = _launchOptions.ProcessId;
                if (attachPid != 0)
                {
                    attach = true;
                }

                if (!attach)
                {
                    switch (_launchOptions.LaunchCompleteCommand)
                    {
                        case LaunchCompleteCommand.ExecRun:
                            await MICommandFactory.ExecRun();
                            break;
                        case LaunchCompleteCommand.ExecContinue:
                            await MICommandFactory.ExecContinue();
                            break;
                        case LaunchCompleteCommand.None:
                            break;
                        default:
                            Debug.Fail("Not implemented enum code for LaunchCompleteCommand??");
                            throw new NotImplementedException();
                    }
                }

                FireDeviceAppLauncherResume();
            }
        }

        private void FireDeviceAppLauncherResume()
        {
            if (_launchOptions.DeviceAppLauncher != null)
            {
                _launchOptions.DeviceAppLauncher.OnResume();
            }
        }

        /// <summary>
        /// Generates results that represent an emulated MI stopped record.
        /// </summary>
        private async Task<Results> GenerateStoppedRecordResults()
        {
            Results threadInfo = await this.MICommandFactory.ThreadInfo();

            // Get the current thread identifier
            string currentThreadId = threadInfo.FindString("current-thread-id");

            // Get list of all threads in the process
            ValueListValue threads = threadInfo.Find<ValueListValue>("threads");

            // Find the thread that is the current thread, which should exist since there is a current thread id value
            TupleValue currentThread = threads.AsArray<TupleValue>().FirstOrDefault(tv => currentThreadId.Equals(tv.FindString("id"), StringComparison.Ordinal));
            Debug.Assert(null != currentThread, String.Concat("Unable to find thread with ID ", currentThreadId, "."));
            if (null == currentThread)
                throw new UnexpectedMIResultException(this.MICommandFactory.Name, "-thread-info", null);

            // Get the frame of the current thread
            TupleValue currentFrame = currentThread.Find<TupleValue>("frame");

            // Collect the addr, func, and args fields from the current frame as they are required.
            // Collect the file, fullname, and line fields if they are available. They may be missing if the frame is for
            // a binary that does not have symbols.
            TupleValue newFrame = currentFrame.Subset(
                new string[] { "addr", "func", "args" },
                new string[] { "file", "fullname", "line" });

            // Create result that emulates a signal received from the debuggee with the frame and thread information
            List<NamedResultValue> values = new List<NamedResultValue>();
            values.Add(new NamedResultValue("reason", new ConstValue("signal-received")));
            values.Add(new NamedResultValue("frame", newFrame));
            values.Add(new NamedResultValue("thread-id", new ConstValue(currentThreadId)));
            return new Results(ResultClass.done, values);
        }

        public void Terminate()
        {
            // Pretend to kill the process, which will tear down the MI Debugger
            //TODO: Something better than this.
            if (_launchOptions.DeviceAppLauncher != null)
            {
                _launchOptions.DeviceAppLauncher.Terminate();
            }
            ScheduleStdOutProcessing(@"*stopped,reason=""exited"",exit-code=""42""");
        }

        public void Detach()
        {
            // Special casing sending the fake stopped event for clrdbg. 
            // GDB prints out thread group exit events on mi command "-target-detach" which is handed by method HandleThreadGroupExited
            // GDB or the debuggee can terminate and those are handled by Terminate and TerminateProcess methods.
            if (MICommandFactory.Mode == MIMode.Clrdbg)
            {
                ScheduleStdOutProcessing(@"*stopped,reason=""disconnected""");
            }
        }

        public DebuggedModule[] GetModules()
        {
            lock (_moduleList)
            {
                return _moduleList.ToArray();
            }
        }

        public DebuggedModule FindModule(string id)
        {
            lock (_moduleList)
            {
                return _moduleList.Find((m) => m.Id == id);
            }
        }

        public bool GetSourceInformation(uint addr, ref string m_documentName, ref string m_functionName, ref uint m_lineNum, ref uint m_numParameters, ref uint m_numLocals)
        {
            return false;
        }

        public uint[] GetAddressesForSourceLocation(string moduleName, string documentName, uint dwStartLine, uint dwStartCol)
        {
            uint[] addrs = new uint[1];
            addrs[0] = 0xDEADF00D;
            return addrs;
        }

        public void SetBreakpoint(uint address, Object client)
        {
            throw new NotImplementedException();
        }

        internal void OnPostedOperationError(object sender, Exception e)
        {
            if (this.ProcessState == MICore.ProcessState.Exited)
            {
                return; // ignore exceptions after the process has exited
            }

            string exceptionMessage = e.Message.TrimEnd(' ', '\t', '.', '\r', '\n');
            string userMessage = string.Format(CultureInfo.CurrentCulture, MICoreResources.Error_ExceptionInOperation, exceptionMessage);
            _callback.OnError(userMessage);
        }

        //This method gets the locals and parameters and creates an MI debugger variable for each one so that we can manipulate them (and expand children, etc.)
        //NOTE: Eval is called
        internal async Task<List<VariableInformation>> GetLocalsAndParameters(AD7Thread thread, ThreadContext ctx)
        {
            List<VariableInformation> variables = new List<VariableInformation>();

            ValueListValue localsAndParameters = await MICommandFactory.StackListVariables(PrintValues.NoValues, thread.Id, ctx.Level);

            foreach (var localOrParamResult in localsAndParameters.Content)
            {
                string name = localOrParamResult.FindString("name");
                bool isParam = localOrParamResult.TryFindString("arg") == "1";
                SimpleVariableInformation simpleInfo = new SimpleVariableInformation(name, isParam);
                VariableInformation vi = await simpleInfo.CreateMIDebuggerVariable(ctx, Engine, thread);
                variables.Add(vi);
            }

            return variables;
        }

        //This method gets the value/type info for the method parameters without creating an MI debugger varialbe for them. For use in the callstack window
        //NOTE: eval is not called
        public async Task<List<SimpleVariableInformation>> GetParameterInfoOnly(AD7Thread thread, ThreadContext ctx)
        {
            List<SimpleVariableInformation> parameters = new List<SimpleVariableInformation>();

            ValueListValue localAndParameters = await MICommandFactory.StackListVariables(PrintValues.SimpleValues, thread.Id, ctx.Level);

            foreach (var results in localAndParameters.Content.Where(r => r.TryFindString("arg") == "1"))
            {
                parameters.Add(new SimpleVariableInformation(results.FindString("name"), /*isParam*/ true, results.FindString("value"), results.FindString("type")));
            }

            return parameters;
        }

        //This method gets the value/type info for the method parameters of all frames without creating an mi debugger varialbe for them. For use in the callstack window
        //NOTE: eval is not called
        public async Task<List<ArgumentList>> GetParameterInfoOnly(AD7Thread thread, bool values, bool types, uint low, uint high)
        {
            var frames = await MICommandFactory.StackListArguments(values || types ? PrintValues.SimpleValues : PrintValues.NoValues, thread.Id, low, high);
            List<ArgumentList> parameters = new List<ArgumentList>();

            foreach (var f in frames)
            {
                int level = f.FindInt("level");
                ListValue argList = null;
                f.TryFind<ListValue>("args", out argList);
                List<SimpleVariableInformation> args = new List<SimpleVariableInformation>();
                if (argList != null)
                {
                    if (argList is ValueListValue) // a tuple for each arg
                    {
                        foreach (var arg in ((ValueListValue)argList).Content)
                        {
                            args.Add(new SimpleVariableInformation(arg.FindString("name"), /*isParam*/ true, arg.TryFindString("value"), arg.TryFindString("type")));
                        }
                    }
                    else
                    {
                        // simple arg name list
                        string[] names = ((ResultListValue)argList).FindAllStrings("name");
                        foreach (var n in names)
                        {
                            args.Add(new SimpleVariableInformation(n, /*isParam*/ true, null, null));
                        }
                    }
                }
                parameters.Add(new ArgumentList(level, args));
            }

            return parameters;
        }

        internal async Task<uint> ReadProcessMemory(ulong address, uint count, byte[] bytes)
        {
            string cmd = "-data-read-memory-bytes " + EngineUtils.AsAddr(address, Is64BitArch) + " " + count.ToString();
            Results results = await CmdAsync(cmd, ResultClass.None);
            if (results.ResultClass == ResultClass.error)
            {
                return uint.MaxValue;
            }
            ValueListValue mem = results.Find<ValueListValue>("memory");
            if (mem.IsEmpty())
            {
                return 0;
            }
            TupleValue res = mem.Content[0] as TupleValue;
            if (res == null)
            {
                return 0;
            }
            ulong start = res.FindAddr("begin");
            ulong end = res.FindAddr("end");
            ulong offset = res.FindAddr("offset");   // for some reason this is formatted as hex
            string content = res.FindString("contents");
            uint toRead = (uint)content.Length / 2;
            if (toRead > count)
            {
                toRead = count;
            }
            // ensure the buffer contains the desired bytes.
            if (start + offset != address)
            {
                throw new MIException(Constants.E_FAIL);
            }

            for (int pos = 0; pos < toRead; ++pos)
            {
                // Decode one byte
                string strByte = content.Substring(pos * 2, 2);
                bytes[pos] = Convert.ToByte(strByte, 16);
            }
            return toRead;
        }

        private OutputMessage DecodeOutputEvent(Results results)
        {
            // NOTE: the message event is an MI Extension from clrdbg, though we could use in it the future for other debuggers
            string text = results.TryFindString("text");
            if (string.IsNullOrEmpty(text))
            {
                Debug.Fail("Bogus message event. Missing 'text' property.");
                return null;
            }

            string sendTo = results.TryFindString("send-to");
            if (string.IsNullOrEmpty(sendTo))
            {
                Debug.Fail("Bogus message event, missing 'send-to' property");
                return null;
            }

            enum_MESSAGETYPE messageType;
            switch (sendTo)
            {
                case "message-box":
                    messageType = enum_MESSAGETYPE.MT_MESSAGEBOX;
                    break;

                case "output-window":
                    messageType = enum_MESSAGETYPE.MT_OUTPUTSTRING;
                    break;

                default:
                    Debug.Fail("Bogus message event. Unexpected 'send-to' property. Ignoring.");
                    return null;
            }

            OutputMessage.Severity severity = OutputMessage.Severity.Warning;
            switch (results.TryFindString("severity"))
            {
                case "error":
                    severity = OutputMessage.Severity.Error;
                    break;

                case "warning":
                    severity = OutputMessage.Severity.Warning;
                    break;
            }

            switch (results.TryFindString("source"))
            {
                case "target-exception":
                    messageType |= enum_MESSAGETYPE.MT_REASON_EXCEPTION;
                    break;
                case "jmc-prompt":
                    messageType |= (enum_MESSAGETYPE)enum_MESSAGETYPE90.MT_REASON_JMC_PROMPT;
                    break;
                case "step-filter":
                    messageType |= (enum_MESSAGETYPE)enum_MESSAGETYPE90.MT_REASON_STEP_FILTER;
                    break;
                case "fatal-error":
                    messageType |= (enum_MESSAGETYPE)enum_MESSAGETYPE120.MT_FATAL_ERROR;
                    break;
            }

            uint errorCode = results.TryFindUint("error-code") ?? 0;
            return new OutputMessage(text, messageType, severity, errorCode);
        }

        private static RegisterGroup GetGroupForRegister(List<RegisterGroup> registerGroups, string name, EngineUtils.RegisterNameMap nameMap)
        {
            string grpName = nameMap.GetGroupName(name);
            RegisterGroup grp = registerGroups.FirstOrDefault((g) => { return g.Name == grpName; });
            if (grp == null)
            {
                grp = new RegisterGroup(grpName);
                registerGroups.Add(grp);
            }
            return grp;
        }

        private void InitializeRegisters()
        {
            WorkerThread.RunOperation(async () =>
            {
                if (_registers != null)
                    return; // already initialized

                string[] names = await MICommandFactory.DataListRegisterNames();

                if (_registers != null)
                    return; // already initialized

                EngineUtils.RegisterNameMap nameMap = EngineUtils.RegisterNameMap.Create(names);
                List<RegisterDescription> desc = new List<RegisterDescription>();
                var registerGroups = new List<RegisterGroup>();
                for (int i = 0; i < names.Length; ++i)
                {
                    if (String.IsNullOrEmpty(names[i]))
                    {
                        continue;  // ignore the empty names
                    }
                    RegisterGroup grp = GetGroupForRegister(registerGroups, names[i], nameMap);
                    desc.Add(new RegisterDescription(names[i], grp, i));
                }
                _registerGroups = registerGroups.AsReadOnly();
                _registers = desc.AsReadOnly();
            });
        }

        public ReadOnlyCollection<RegisterDescription> GetRegisterDescriptions()
        {
            // If this is called on the Worker thread it may deadlock
            Debug.Assert(!_worker.IsPollThread());

            if (_registers == null)
            {
                InitializeRegisters();
            }

            return _registers;
        }

        public ReadOnlyCollection<RegisterGroup> GetRegisterGroups()
        {
            // If this is called on the Worker thread it may deadlock
            Debug.Assert(!_worker.IsPollThread());

            if (_registerGroups == null)
            {
                InitializeRegisters();
            }

            return _registerGroups;
        }

        public async Task<Tuple<int, string>[]> GetRegisters(int threadId, uint level)
        {
            TupleValue[] values = await MICommandFactory.DataListRegisterValues(threadId);
            Tuple<int, string>[] regValues = new Tuple<int, string>[values.Length];
            for (int i = 0; i < values.Length; ++i)
            {
                int index = values[i].FindInt("number");
                string regContent = values[i].FindString("value");
                regValues[i] = new Tuple<int, string>(index, regContent);
            }
            return regValues;
        }

        public async Task DisableBreakpointsForFuncEvalAsync()
        {
            await _breakpointManager.DisableBreakpointsForFuncEvalAsync();
        }

        public async Task EnableBreakpointsAfterFuncEvalAsync()
        {
            await _breakpointManager.EnableAfterFuncEvalAsync();
        }

        /// <summary>
        /// Finds the line associated with a start address.
        /// </summary>
        public async Task<uint> LineForStartAddress(string file, ulong startAddress)
        {
            List<ulong> addresses = new List<ulong>();
            SourceLineMap srcLines = await SourceLineCache.GetLinesForFile(file);
            if (srcLines == null || srcLines.Count == 0)
            {
                srcLines = await SourceLineCache.GetLinesForFile(System.IO.Path.GetFileName(file));
            }
            if (srcLines == null || srcLines.Count == 0)
            {
                return 0;
            }

            SourceLine srcLine;
            if (srcLines.TryGetValue(startAddress, out srcLine))
            {
                return srcLine.Line;
            }
            return 0;
        }

        public async Task<List<ulong>> StartAddressesForLine(string file, uint line)
        {
            List<ulong> addresses = new List<ulong>();
            SourceLineMap srcLines = await SourceLineCache.GetLinesForFile(file);
            if (srcLines == null || srcLines.Count == 0)
            {
                srcLines = await SourceLineCache.GetLinesForFile(System.IO.Path.GetFileName(file));
            }
            if (srcLines != null && srcLines.Count > 0)
            {
                bool gotoNextFunc = false;
                foreach (KeyValuePair<ulong, SourceLine> l in srcLines)
                {
                    if (gotoNextFunc)
                    {
                        if (l.Value.Line == 0)
                        {
                            gotoNextFunc = false;
                        }
                    }
                    else if (line == l.Value.Line)
                    {
                        addresses.Add(l.Value.AddrStart);
                        gotoNextFunc = true;
                    }
                }
            }
            if (addresses.Count == 0)
            {
                // ask the underlying debugger for the line info
                addresses = await MICommandFactory.StartAddressesForLine(EscapePath(file), line);
            }
            return addresses;
        }

        /// <summary>
        /// The clear is done by sending reset string (ESC, c) to terminal STDERR
        /// </summary>
        /// <returns></returns>
        private Task<string> ResetConsole()
        {
            return ConsoleCmdAsync(@"shell echo -e \\033c 1>&2");
        }
    }
}<|MERGE_RESOLUTION|>--- conflicted
+++ resolved
@@ -630,15 +630,8 @@
                         commands.Add(new LaunchCommand("-target-select remote " + destination, string.Format(CultureInfo.CurrentUICulture, ResourceStrings.ConnectingMessage, destination)));
                     }
 
-<<<<<<< HEAD
-                    int pid = _launchOptions.ProcessId;
-                    commands.Add(new LaunchCommand(String.Format(CultureInfo.CurrentUICulture, "-target-attach {0}", pid), ignoreFailures: false));
-
-                    CheckCygwin(commands, localLaunchOptions);
-=======
                     int pid = localLaunchOptions.ProcessId;
                     commands.Add(new LaunchCommand(String.Format(CultureInfo.CurrentUICulture, "-target-attach {0}", pid), ignoreFailures: false));                    
->>>>>>> 05a7dc08
 
                     if (this.MICommandFactory.Mode == MIMode.Lldb)
                     {
